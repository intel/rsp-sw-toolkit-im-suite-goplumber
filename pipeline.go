package goplumber

import (
	"bytes"
	"context"
	"encoding/json"
	"github.com/pkg/errors"
	"github.com/sirupsen/logrus"
	"io"
	"io/ioutil"
	"strings"
	"sync"
	"time"
)

// Pipe implementers handle the work required to execute a Task.
type Pipe interface {
	// Execute executes an operation and writes its result to the given writer.
	// If the Pipe doesn't have a result, it may choose to simply not write
	// anything. An empty result isn't typically considered an error, but a Task
	// may choose to view an empty result as an error explicitly. The input map
	// represents data from Links, mapped as linkName: pipeOutput.
	Execute(ctx context.Context, w io.Writer, input map[string][]byte) error
}

<<<<<<< HEAD
// NewPipeline uses the Plumber to construct a Pipeline.
//
// The Plumber unmarshals the configuration
func (plumber Plumber) NewPipeline(config []byte) (Pipeline, error) {
	p := Pipeline{}
	if err := json.Unmarshal(config, &p); err != nil {
		return p, errors.Wrap(err, "failed to unmarshal pipeline config")
	}
	if p.Name == "" {
		return p, errors.New("pipeline must have a name")
	}
=======
// Pipeline is a series of Pipes through which data can flow.
//
// Pipelines hold on to a reference to their underlying PipelineConfig. Multiple
// Pipelines can share the same PipelineConfig, and although you can execute a
// Pipeline concurrently multiple times, you should not modify the PipelineConfig
// while a Pipeline using it is running.
type Pipeline struct {
	pipelineConfig *PipelineConfig
	pts            []*parsedTask
}
>>>>>>> 0dd5eab9

// PipelineContext represents the current execution state of a Pipeline.
//
// Every time a Pipeline is executed, a new PipelineContext is created for it,
// used to store the status and output of the various Pipes during execution.
type PipelineContext struct {
	baseEntry  *logrus.Entry
	output     *job
	jobs       []*job
	jobsByTask map[*Task]*job
	status     *Status
}

func newPipeContext(pline *Pipeline) *PipelineContext {
	pctx := &PipelineContext{
		status:     &Status{},
		jobsByTask: make(map[*Task]*job, len(pline.pts)),
		jobs:       make([]*job, len(pline.pts)),
		baseEntry: logrus.WithFields(logrus.Fields{
			"pipelineName": pline.pipelineConfig.Name,
		}),
	}

	for idx, ptask := range pline.pts {
		j := &job{
			parsedTask: ptask,
			dependants: ptask.task.dependants,
		}
		pctx.jobs[idx] = j
		pctx.jobsByTask[ptask.task] = j
	}
	return pctx
}

// job is a single pipe's execution status.
type job struct {
	*parsedTask
	status     *Status
	buffer     *bytes.Buffer // a buffer is only allocated while/if their are dependants
	result     []byte        // result is backed by the buffer, and only valid if buffer is not nil
	dependants int           // this drops as dependencies take the job's output
}

// InputTask serves input to Pipeline-based task types.
//
// Optionally, Input tasks can include default values.
type InputTask struct {
	Default json.RawMessage `json:"default"`
}

func (it *InputTask) Execute(ctx context.Context, w io.Writer, input linkMap) error {
	var err error
	if it.Default != nil {
		_, err = w.Write(it.Default)
	}
	return err
}

// PipelineTask allows you to use another Pipeline as if it were its own Task type.
//
// The output of the Pipeline is the output of the task with name "OutputTask".
// Inputs may come from links, as usual, or may be given as "Defaults".
type PipelineTask struct {
	OutputTask string                     `json:"outputTask"`
	Inputs     map[string]json.RawMessage `json:"inputs"`
	pipeline   *Pipeline
}

// NewTaskType returns a Client that can be used directly as new types.
//
// The resulting generator generates Pipes that, when executed, execute the
// underlying Pipeline, making it possible to create complex new task types
// simply by composing existing pipeline definitions.
func NewTaskType(pipeline *Pipeline) (Client, error) {
	// create a closure for the default name of the task that provides output
	var defaultOutput string
	if pipeline.pipelineConfig.DefaultOutput == nil {
		logrus.Warnf("task type based on pipeline '%s' does not declare a "+
			"default output; calling tasks must set one, or their creation will "+
			"fail; consider setting 'defaultOutput' to one of the pipeline's task names",
			pipeline.pipelineConfig.Name)
	} else {
		defaultOutput = *pipeline.pipelineConfig.DefaultOutput
		if _, ok := pipeline.pipelineConfig.Tasks[defaultOutput]; !ok {
			return nil, errors.Errorf("task type based on pipeline '%s' "+
				"declares default output comes from a task named '%s', but no "+
				"task in the pipeline has that name",
				pipeline.pipelineConfig.Name, defaultOutput)
		}
	}

	// return a closure that generates new Pipes with the values found above
	return PipeFunc(func(task *Task) (Pipe, error) {
		plTask := &PipelineTask{
			pipeline:   pipeline,
			OutputTask: defaultOutput,
		}

		if task.Raw != nil {
			if err := json.Unmarshal(task.Raw, plTask); err != nil {
				return nil, errors.Wrap(err, "unable to unmarshal task")
			}
		}

		// make sure the Task isn't missing any required inputs
		var missing []string
		for _, pTask := range pipeline.pts {
			// all of the Input tasks must either have a default value...
			iTask, ok := pTask.pipe.(*InputTask)
			if !ok || iTask.Default != nil {
				continue
			}
			// ...or the calling task needs to set a value via inputs or links
			// TODO: come up with better names... for references:
			//    task - incoming/calling Task configuration/definition that
			//      we're evaluating
			//    pTask - one of the parsed tasks in the "sub" pipeline
			//    plTask - the new task/pipe we're generating which will
			//      satisfy callers by executing the "sub" pipeline
			inputName := pTask.task.name
			_, isProvided := plTask.Inputs[inputName]
			_, isLinked := task.Links[inputName]
			if !(isProvided || isLinked) {
				missing = append(missing, inputName)
			}
		}
		if len(missing) > 0 {
			return nil, errors.Errorf("task is missing required inputs: %s",
				strings.Join(missing, ", "))
		}

		return plTask, nil
	}), nil
}

// Execute runs the attached Pipeline with data from other Pipes.
//
// It sets up a new pipeline context and prepares it with the data from the
// Task's raw input values. It creates the initial job contexts, and for any
// Input tasks, it marks the job successfully completed and assigns it its value:
// either data linked data from a Pipe, or its default value if nothing was
// piped in.
//
// After preparing the context, it executes the underlying Pipeline. When it
// completes, it finds the job associated with the output Task, checks its status,
// and sends the job's output to the writer.
//
// Note that while the underlying pipeline runs in a different PipelineContext,
// they share the same Golang context.Context, so the "calling" pipeline's context
// controls timeouts -- not the pipeline on which this Pipe is based.
func (pt *PipelineTask) Execute(ctx context.Context, w io.Writer, linkedValues linkMap) error {
	pipelineName := pt.pipeline.pipelineConfig.Name
	logrus.Debugf("Starting task based on pipeline '%s'", pipelineName)

	if pt.OutputTask == "" {
		return errors.New("pipeline-based task does not specify which " +
			"of the pipeline's tasks to use as output")
	}

	pctx := newPipeContext(pt.pipeline)
	defer pctx.returnBuffers()

	var outputJob *job
	for idx, parsedTask := range pt.pipeline.pts {
		if parsedTask.task.name == pt.OutputTask {
			outputJob = pctx.jobs[idx]
		}

		_, isInputTask := parsedTask.pipe.(*InputTask)
		if !isInputTask {
			continue
		}

		taskName := parsedTask.task.name
		v, ok := pt.Inputs[taskName]
		if !ok {
			v, ok = linkedValues[taskName]
		}
		if !ok {
			continue
		}
<<<<<<< HEAD
	}

	return nil
}

// initTasks uses the Plumber to construct Pipes for each of the Pipeline's Tasks.
func (plumber Plumber) initTasks(p *Pipeline) error {
	for taskName, task := range p.Tasks {
		if task.TaskType == "template" {
			// handle templates a bit differently -- template names MUST be 'raw',
			// and we use the root namespace associated with the pipeline.
			ts, err := NewTemplateTask(task.Raw, p.rootNamespace, plumber.TemplateSource)
			if err != nil {
				return errors.Wrapf(err, "pipeline %s failed to create "+
					"template task '%s'", p.Name, taskName)
			}
			task.pipe = ts
		} else {
			generator, ok := plumber.TaskGenerators[task.TaskType]
			if !ok {
				return errors.Errorf("pipeline %s defines task '%s' with "+
					"unknown type '%s'", p.Name, taskName, task.TaskType)
			}
=======
>>>>>>> 0dd5eab9

		pctx.baseEntry.Debugf("Assigning input '%s'.", taskName)
		if len(v) == 0 {
			pctx.baseEntry.Warnf("Input '%s' has empty value.", taskName)
		}

		pctx.jobs[idx].result = v
		pctx.jobs[idx].status = &Status{
			State:       Success,
			StartedAt:   time.Now().UTC(),
			CompletedAt: time.Now().UTC(),
		}
	}
<<<<<<< HEAD
	return nil
}

// Execute a Pipeline by running each task in dependency order until either the
// Pipeline is complete, or a Task indicates that the Pipeline should not continue.
//
// Execution may also be canceled via the Context, but only for tasks that play
// nice with cancellation requests.
func (p Pipeline) Execute(ctx context.Context) error {
	if p.TimeoutSecs < 1 {
		logrus.WithField("pipeline", p.Name).
			Debugf("Pipeline '%s' has no configured timeout; using default: %d seconds",
				p.Name, defaultTimeoutSecs)
		p.TimeoutSecs = defaultTimeoutSecs
=======
	if outputJob == nil {
		return errors.Errorf("pipeline-based task is missing task '%s', "+
			"which is the desired output", pt.OutputTask)
>>>>>>> 0dd5eab9
	}
	outputJob.dependants += 2

	// try running the Pipeline
	if err := execute(ctx, pctx); err != nil {
		return errors.WithMessagef(err, "failed pipeline-based task execution "+
			"using pipeline '%s'", pipelineName)
	}

<<<<<<< HEAD
	logrus.
		WithField("pipeline", p.Name).
		WithField("timeout", p.TimeoutSecs).
		Debugf("Starting pipeline.")
=======
	// the Pipe's output comes from one of the Pipeline's tasks.
	status := outputJob.status
	taskResult := outputJob.result
	if status == nil || status.Err != nil {
		pctx.baseEntry.Warnf("pipeline-based task's output task did not complete successfully")
	}
	if len(taskResult) == 0 {
		pctx.baseEntry.Debugf("pipeline-based task '%s' output task '%s' had no content",
			pipelineName, pt.OutputTask)
		return nil
	}
	_, err := w.Write(taskResult)
	return err
}
>>>>>>> 0dd5eab9

// Execute a Pipeline by running each task in dependency order until either the
// Pipeline is complete, or a Task indicates that the Pipeline should not continue.
//
// Execution may also be canceled via the Context, but it is up to tasks to play
// nice and respect cancellation requests; at the very least, the pipeline will
// stop as soon as the current task completes.
func (pline *Pipeline) Execute(ctx context.Context) Status {
	pctx := newPipeContext(pline)
	defer pctx.returnBuffers()

	pctx.status.start()
	err := execute(ctx, pctx)
	pctx.status.complete(err)
	return *pctx.status
}

<<<<<<< HEAD
	inUseBuffers := make([]*bytes.Buffer, 0)
	defer func() {
		for _, b := range inUseBuffers {
			b.Reset()
			bufferPool.Put(b)
		}
	}()

	logTask := func(idx int, msg string) {
		logrus.WithField("pipeline", p.Name).
			WithField("task", p.taskOrder[idx]).
			WithField("index", idx).
			Debug(msg)
	}

	for idx, taskName := range p.taskOrder {
		if err := pCtx.Err(); err != nil {
			logTask(idx, "pipeline canceled")
			return errors.Wrapf(err, "pipeline %s canceled", p.Name)
=======
// execute takes a pipeline context so that we can preset values as needed.
func execute(ctx context.Context, pctx *PipelineContext) error {
	for jobIdx, job := range pctx.jobs {
		pipe := job.pipe
		pctx.baseEntry.Data["jobIdx"] = jobIdx
		pctx.baseEntry.Data["taskName"] = job.task.name

		if err := ctx.Err(); err != nil {
			return errors.WithStack(err)
>>>>>>> 0dd5eab9
		}

		if _, ok := pipe.(*InputTask); ok {
			// 'input' tasks should only run if their value isn't overridden
			if job.result != nil {
				pctx.baseEntry.Debug("Skipping input task because its value is set.")
				continue
			}
		}

		job.status = &Status{}
		if shouldRun, err := pctx.shouldExecute(job); !shouldRun {
			if err != nil {
				return err
			}
<<<<<<< HEAD
			logTask(idx, "Skipping task.")
=======
			pctx.baseEntry.Debugf("Skipping task.")
>>>>>>> 0dd5eab9
			continue
		}

		pctx.baseEntry.Debugf("Preparing input map.")
		var inputMap map[string][]byte
		if len(job.dependsOn) == 0 {
			pctx.baseEntry.Debugf("Task has no links.")
			inputMap = emptyDataMap
		} else {
			inputMap = make(map[string][]byte, len(job.dependsOn))
			if err := pctx.getLinkedInput(job, inputMap); err != nil {
				return errors.WithMessagef(err,
					"failed while linking input for task '%s'",
					job.task.name)
			}
		}

<<<<<<< HEAD
		logTask(idx, "Preparing input map.")
		if err := p.addLinkedInput(task, dataMap, statusMap); err != nil {
			return err
		}

		logTask(idx, "Starting task.")
		err := task.pipe.Execute(pCtx, buff)
		status.CompletedAt = time.Now().UTC()
		if err != nil {
			logTask(idx, "Task failed.")
			status.State = Failed
			// TODO: handle retries; allow failures to 'continue' to execute
			//  tasks allowed to do so
			return err
		} else {
			logTask(idx, "Task succeeded.")
			status.State = Success
=======
		var err error
		job.status.start()
		pctx.baseEntry.Debugf("Starting task.")
		shouldLogOutput := logrus.IsLevelEnabled(logrus.DebugLevel) && !job.task.DisableResultLog
		if shouldLogOutput || job.dependants > 0 {
			// only assign a buffer if we will use the result
			job.buffer = bufferPool.Get().(*bytes.Buffer)
			err = pipe.Execute(ctx, job.buffer, inputMap)
		} else {
			pctx.baseEntry.Debugf("Task has no dependents")
			err = pipe.Execute(ctx, ioutil.Discard, inputMap)
		}

		if err != nil {
			pctx.baseEntry.
				WithError(err).
				Debugf("Task failed.")

			if !isPermanentPipeError(err) {
				// pctx.baseEntry.Debugf("Retrying.")
				// note: because linking drops the dependants count, we can't relink (with this design)
				// job.status.start()
			}

			job.status.State = Failed
			job.status.CompletedAt = time.Now().UTC()
			job.status.Err = err

			if !job.task.ContinueOnError {
				return err
			}

			shouldLogOutput = false
		} else {
			job.status.State = Success
			job.status.CompletedAt = time.Now().UTC()
			job.result = job.buffer.Bytes()
			pctx.baseEntry.Debugf("Task succeeded.")
>>>>>>> 0dd5eab9
		}

		if shouldLogOutput {
			if len(job.result) == 0 {
				pctx.baseEntry.Debugf("Task returned no content.")
			} else if len(job.result) < truncateOutputAt {
				pctx.baseEntry.Debugf("Task result: %s", job.result)
			} else {
				pctx.baseEntry.Debugf("Task result (truncated from %d bytes): %s...",
					len(job.result), job.result[:truncateOutputAt])
			}
		}

		if len(job.result) == 0 {
			if job.task.ErrorIfEmpty {
				job.status.State = Failed
				return errors.Errorf("task '%s' returned no "+
					"content and is configured to consider this an error",
					job.task.name)
			}
			if job.task.StopIfEmpty {
				pctx.baseEntry.Debugf("Stopping pipeline due to empty task result.")
				break
			}
<<<<<<< HEAD
			if task.StopIfEmpty {
				logTask(idx, "Stopping pipeline because due to empty task result.")
				return nil
=======
			if job.dependants == 0 {
				// return the buffer since we don't need it
				job.result = emptyResult
				bufferPool.Put(job.buffer)
				job.buffer = nil
>>>>>>> 0dd5eab9
			}

			// no longer need this buffer
			popBuffer(&inUseBuffers)
		}
<<<<<<< HEAD

		dataMap[taskName] = content
		// TODO: For tasks with output that won't be used later (i.e., no later
		//  tasks declare it a "link"), we can drop it from the dataMap and return
		//  the buffer to the buffer pool. Need to mark when buffers can be dropped,
		//  or rather, which buffers should be dropped per task.
		// TODO: Some tasks (e.g., JSON tasks) hold on to (potentially large)
		//   chunks of memory -- we should set these to nil so the GC can reclaim it.
		//   Need a clear/automatic way to do this (i.e., have them only 'store'
		//   their memory in the byte buffers managed by this run)
=======
>>>>>>> 0dd5eab9
	}
	return nil
}

<<<<<<< HEAD
const truncateOutputAt = 100 // bytes
func logTaskResult(taskName string, task *Task, content []byte) {
	if task.DisableResultLog {
		return
	}
=======
// bufferPool maintains a pool of reusable byte buffers.
var bufferPool = sync.Pool{
	New: func() interface{} {
		return new(bytes.Buffer)
	},
}
>>>>>>> 0dd5eab9

// returnBuffers to the buffer pool.
func (pctx *PipelineContext) returnBuffers() {
	for _, j := range pctx.jobs {
		if j == nil || j.buffer == nil {
			continue
		}
		j.buffer.Reset()
		bufferPool.Put(j.buffer)
	}
}

const truncateOutputAt = 100 // bytes
var emptyDataMap = map[string][]byte{}
var emptyResult = []byte(``)

// addLinkedInput passes the result of Linked tasks to this Task's Fill method.
func (pctx *PipelineContext) getLinkedInput(j *job, inputMap map[string][]byte) error {
	for _, d := range j.dependsOn {
		if d.dType == dState {
			continue
		}

		pctx.baseEntry.Debugf("Linking '%s' from %s to %s.",
			d.as, d.task.name, j.task.name)
		dJob, ok := pctx.jobsByTask[d.task]
		if !ok {
			// this shouldn't happen, but just to be safe...
			return errors.Errorf("missing job for link '%s'", d.task.name)
		}
		dJob.dependants--

		// TODO: the only thing that actually needs a map[string][]byte is the
		//   template task. Other than that, the only idea was allowing easier
		//   logic for unmarshaling, but the efficiency gain is considerable.
		//   This method needs to only be used for Template tasks; all other
		//   task types should end up just directly with the jobs, already linked
		//   during parsing. From there, it should be easy for them to set values.

		var val []byte
		var err error
		switch d.dType {
		case dLink:
			val = dJob.result
		case dStart:
			val, err = json.Marshal(dJob.status.StartedAt.UnixNano() / 1e6)
		case dComplete:
			val, err = json.Marshal(dJob.status.CompletedAt.UnixNano() / 1e6)
		case dErr:
			val, err = json.Marshal(dJob.status.Err.Error())
		}
		if err != nil {
			return err
		}
		inputMap[d.as] = val

	}

	return nil
}

// determine whether a task should execute based on its conditions.
func (pctx *PipelineContext) shouldExecute(job *job) (bool, error) {
	for _, d := range job.dependsOn {
		j, ok := pctx.jobsByTask[d.task]
		if !ok || j.status == nil {
			return false, errors.Errorf("task requires '%s', but "+
				"it has not yet completed", d.task.name)
		}
		if j.status.State != d.state {
			return false, errors.Errorf("task requires '%s' to have "+
				"state %s, but it is %s",
				d.task.name, d.state, j.status.State)
		}
	}
	return true, nil
}

<<<<<<< HEAD
// bufferPool maintains a pool of reusable byte buffers.
var bufferPool = sync.Pool{
	New: func() interface{} {
		return new(bytes.Buffer)
	},
}

func popBuffer(bufs *[]*bytes.Buffer) {
	buf := (*bufs)[len(*bufs)-1]
	buf.Reset()
	bufferPool.Put(buf)
	(*bufs)[len(*bufs)-1] = nil
	*bufs = (*bufs)[:len(*bufs)-1]
}

// withBuffer handles executing a function that needs a temporary byte buffer.
//
// It automatically pulls a buffer from the buffer pool and ensures the buffer
// is returned when the function's execution completes, even if the function
// panics.
func withBuffer(f func(buf *bytes.Buffer)) {
	b := bufferPool.Get().(*bytes.Buffer)
	defer func() {
		b.Reset()
		bufferPool.Put(b)
	}()
	f(b)
}

=======
>>>>>>> 0dd5eab9
func isPermanentPipeError(err error) bool {
	err = errors.Cause(err)
	if err == nil {
		return false
	}
	pErr, isPipeError := err.(pipeError)
	return isPipeError && pErr.isPermanent
}

type pipeError struct {
	error
	isPermanent bool
}

// permanent wraps an error in a permanent pipeError.
//
// If the error is nil, this returns nil. If the error is already a pipeError,
// its original inner error is used for the returned value.
//
// permanent errors require manual intervention to resolve and thus there is no
// need to retry.
func permanent(err error) error {
	if err == nil {
		return nil
	}
	if pErr, ok := err.(pipeError); ok {
		return pipeError{
			error:       pErr.error,
			isPermanent: true,
		}
	}
	return pipeError{
		error:       err,
		isPermanent: true,
	}
}

// transient wraps a non-permanent error in a transient pipeError.
//
// If the error is nil, this returns nil. If the error is already a pipeError,
// its original inner error is used for the returned value. If that error was
// marked permanent, it will still be marked permanent.
//
// transient errors have a chance of resolving on their own, and so it may be
// reasonable to retry the operation.
func transient(err error) error {
	if err == nil {
		return nil
	}
	if pErr, ok := err.(pipeError); ok {
		if pErr.isPermanent {
			return pErr
		}
		return pipeError{
			error:       pErr.error,
			isPermanent: false,
		}
	}
	return pipeError{
		error:       err,
		isPermanent: false,
	}
}<|MERGE_RESOLUTION|>--- conflicted
+++ resolved
@@ -23,19 +23,6 @@
 	Execute(ctx context.Context, w io.Writer, input map[string][]byte) error
 }
 
-<<<<<<< HEAD
-// NewPipeline uses the Plumber to construct a Pipeline.
-//
-// The Plumber unmarshals the configuration
-func (plumber Plumber) NewPipeline(config []byte) (Pipeline, error) {
-	p := Pipeline{}
-	if err := json.Unmarshal(config, &p); err != nil {
-		return p, errors.Wrap(err, "failed to unmarshal pipeline config")
-	}
-	if p.Name == "" {
-		return p, errors.New("pipeline must have a name")
-	}
-=======
 // Pipeline is a series of Pipes through which data can flow.
 //
 // Pipelines hold on to a reference to their underlying PipelineConfig. Multiple
@@ -46,7 +33,6 @@
 	pipelineConfig *PipelineConfig
 	pts            []*parsedTask
 }
->>>>>>> 0dd5eab9
 
 // PipelineContext represents the current execution state of a Pipeline.
 //
@@ -228,32 +214,6 @@
 		if !ok {
 			continue
 		}
-<<<<<<< HEAD
-	}
-
-	return nil
-}
-
-// initTasks uses the Plumber to construct Pipes for each of the Pipeline's Tasks.
-func (plumber Plumber) initTasks(p *Pipeline) error {
-	for taskName, task := range p.Tasks {
-		if task.TaskType == "template" {
-			// handle templates a bit differently -- template names MUST be 'raw',
-			// and we use the root namespace associated with the pipeline.
-			ts, err := NewTemplateTask(task.Raw, p.rootNamespace, plumber.TemplateSource)
-			if err != nil {
-				return errors.Wrapf(err, "pipeline %s failed to create "+
-					"template task '%s'", p.Name, taskName)
-			}
-			task.pipe = ts
-		} else {
-			generator, ok := plumber.TaskGenerators[task.TaskType]
-			if !ok {
-				return errors.Errorf("pipeline %s defines task '%s' with "+
-					"unknown type '%s'", p.Name, taskName, task.TaskType)
-			}
-=======
->>>>>>> 0dd5eab9
 
 		pctx.baseEntry.Debugf("Assigning input '%s'.", taskName)
 		if len(v) == 0 {
@@ -267,26 +227,9 @@
 			CompletedAt: time.Now().UTC(),
 		}
 	}
-<<<<<<< HEAD
-	return nil
-}
-
-// Execute a Pipeline by running each task in dependency order until either the
-// Pipeline is complete, or a Task indicates that the Pipeline should not continue.
-//
-// Execution may also be canceled via the Context, but only for tasks that play
-// nice with cancellation requests.
-func (p Pipeline) Execute(ctx context.Context) error {
-	if p.TimeoutSecs < 1 {
-		logrus.WithField("pipeline", p.Name).
-			Debugf("Pipeline '%s' has no configured timeout; using default: %d seconds",
-				p.Name, defaultTimeoutSecs)
-		p.TimeoutSecs = defaultTimeoutSecs
-=======
 	if outputJob == nil {
 		return errors.Errorf("pipeline-based task is missing task '%s', "+
 			"which is the desired output", pt.OutputTask)
->>>>>>> 0dd5eab9
 	}
 	outputJob.dependants += 2
 
@@ -296,12 +239,6 @@
 			"using pipeline '%s'", pipelineName)
 	}
 
-<<<<<<< HEAD
-	logrus.
-		WithField("pipeline", p.Name).
-		WithField("timeout", p.TimeoutSecs).
-		Debugf("Starting pipeline.")
-=======
 	// the Pipe's output comes from one of the Pipeline's tasks.
 	status := outputJob.status
 	taskResult := outputJob.result
@@ -316,7 +253,6 @@
 	_, err := w.Write(taskResult)
 	return err
 }
->>>>>>> 0dd5eab9
 
 // Execute a Pipeline by running each task in dependency order until either the
 // Pipeline is complete, or a Task indicates that the Pipeline should not continue.
@@ -334,27 +270,6 @@
 	return *pctx.status
 }
 
-<<<<<<< HEAD
-	inUseBuffers := make([]*bytes.Buffer, 0)
-	defer func() {
-		for _, b := range inUseBuffers {
-			b.Reset()
-			bufferPool.Put(b)
-		}
-	}()
-
-	logTask := func(idx int, msg string) {
-		logrus.WithField("pipeline", p.Name).
-			WithField("task", p.taskOrder[idx]).
-			WithField("index", idx).
-			Debug(msg)
-	}
-
-	for idx, taskName := range p.taskOrder {
-		if err := pCtx.Err(); err != nil {
-			logTask(idx, "pipeline canceled")
-			return errors.Wrapf(err, "pipeline %s canceled", p.Name)
-=======
 // execute takes a pipeline context so that we can preset values as needed.
 func execute(ctx context.Context, pctx *PipelineContext) error {
 	for jobIdx, job := range pctx.jobs {
@@ -364,7 +279,6 @@
 
 		if err := ctx.Err(); err != nil {
 			return errors.WithStack(err)
->>>>>>> 0dd5eab9
 		}
 
 		if _, ok := pipe.(*InputTask); ok {
@@ -380,11 +294,7 @@
 			if err != nil {
 				return err
 			}
-<<<<<<< HEAD
-			logTask(idx, "Skipping task.")
-=======
 			pctx.baseEntry.Debugf("Skipping task.")
->>>>>>> 0dd5eab9
 			continue
 		}
 
@@ -402,25 +312,6 @@
 			}
 		}
 
-<<<<<<< HEAD
-		logTask(idx, "Preparing input map.")
-		if err := p.addLinkedInput(task, dataMap, statusMap); err != nil {
-			return err
-		}
-
-		logTask(idx, "Starting task.")
-		err := task.pipe.Execute(pCtx, buff)
-		status.CompletedAt = time.Now().UTC()
-		if err != nil {
-			logTask(idx, "Task failed.")
-			status.State = Failed
-			// TODO: handle retries; allow failures to 'continue' to execute
-			//  tasks allowed to do so
-			return err
-		} else {
-			logTask(idx, "Task succeeded.")
-			status.State = Success
-=======
 		var err error
 		job.status.start()
 		pctx.baseEntry.Debugf("Starting task.")
@@ -459,7 +350,6 @@
 			job.status.CompletedAt = time.Now().UTC()
 			job.result = job.buffer.Bytes()
 			pctx.baseEntry.Debugf("Task succeeded.")
->>>>>>> 0dd5eab9
 		}
 
 		if shouldLogOutput {
@@ -484,53 +374,23 @@
 				pctx.baseEntry.Debugf("Stopping pipeline due to empty task result.")
 				break
 			}
-<<<<<<< HEAD
-			if task.StopIfEmpty {
-				logTask(idx, "Stopping pipeline because due to empty task result.")
-				return nil
-=======
 			if job.dependants == 0 {
 				// return the buffer since we don't need it
 				job.result = emptyResult
 				bufferPool.Put(job.buffer)
 				job.buffer = nil
->>>>>>> 0dd5eab9
-			}
-
-			// no longer need this buffer
-			popBuffer(&inUseBuffers)
-		}
-<<<<<<< HEAD
-
-		dataMap[taskName] = content
-		// TODO: For tasks with output that won't be used later (i.e., no later
-		//  tasks declare it a "link"), we can drop it from the dataMap and return
-		//  the buffer to the buffer pool. Need to mark when buffers can be dropped,
-		//  or rather, which buffers should be dropped per task.
-		// TODO: Some tasks (e.g., JSON tasks) hold on to (potentially large)
-		//   chunks of memory -- we should set these to nil so the GC can reclaim it.
-		//   Need a clear/automatic way to do this (i.e., have them only 'store'
-		//   their memory in the byte buffers managed by this run)
-=======
->>>>>>> 0dd5eab9
+			}
+		}
 	}
 	return nil
 }
 
-<<<<<<< HEAD
-const truncateOutputAt = 100 // bytes
-func logTaskResult(taskName string, task *Task, content []byte) {
-	if task.DisableResultLog {
-		return
-	}
-=======
 // bufferPool maintains a pool of reusable byte buffers.
 var bufferPool = sync.Pool{
 	New: func() interface{} {
 		return new(bytes.Buffer)
 	},
 }
->>>>>>> 0dd5eab9
 
 // returnBuffers to the buffer pool.
 func (pctx *PipelineContext) returnBuffers() {
@@ -609,38 +469,6 @@
 	return true, nil
 }
 
-<<<<<<< HEAD
-// bufferPool maintains a pool of reusable byte buffers.
-var bufferPool = sync.Pool{
-	New: func() interface{} {
-		return new(bytes.Buffer)
-	},
-}
-
-func popBuffer(bufs *[]*bytes.Buffer) {
-	buf := (*bufs)[len(*bufs)-1]
-	buf.Reset()
-	bufferPool.Put(buf)
-	(*bufs)[len(*bufs)-1] = nil
-	*bufs = (*bufs)[:len(*bufs)-1]
-}
-
-// withBuffer handles executing a function that needs a temporary byte buffer.
-//
-// It automatically pulls a buffer from the buffer pool and ensures the buffer
-// is returned when the function's execution completes, even if the function
-// panics.
-func withBuffer(f func(buf *bytes.Buffer)) {
-	b := bufferPool.Get().(*bytes.Buffer)
-	defer func() {
-		b.Reset()
-		bufferPool.Put(b)
-	}()
-	f(b)
-}
-
-=======
->>>>>>> 0dd5eab9
 func isPermanentPipeError(err error) bool {
 	err = errors.Cause(err)
 	if err == nil {
